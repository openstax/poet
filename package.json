{
  "name": "editor",
  "version": "0.0.0-dev",
  "publisher": "openstax",
  "icon": "logo-128x128.png",
  "displayName": "POET",
  "license": "LICENSE",
  "description": "An editor for OpenStax-organized books.",
  "author": "phil@openstax.org",
  "repository": {
    "url": "https://github.com/openstax/pro-editing-tool/"
  },
  "engines": {
    "vscode": "^1.39.0"
  },
  "categories": [
    "Formatters",
    "Linters",
    "Visualization"
  ],
  "main": "./client/dist/client/src/extension.js",
  "scripts": {
    "clean": "rimraf *.vsix ./coverage/ ./.nyc_output/ ./client/dist/ ./client/out/ ./server/dist/ ./server/out/",
    "cypress:open": "cypress open",
    "package": "vsce package",
    "build:ts": "tsc --build",
    "build:webpack": "webpack --stats=minimal --mode ${NODE_ENV:-development} --config ./client/webpack.config.js --config ./server/webpack.config.js",
    "build": "npm run build:ts && npm run build:webpack",
    "build:production": "NODE_ENV=production npm run build && npm run package",
    "watch:webpack": "npm run build:webpack -- --watch",
    "watch:ts": "npm run build:ts -- -watch",
    "lint": "eslint . --ext ts,js,jsx,tsx,json",
    "lint:fix": "npm run lint -- --fix",
    "pretest:client": "./scripts/pretest.bash",
    "test:client": "node --unhandled-rejections=strict ./client/out/client/src/test/runTest.js",
    "test:cypress": "cypress run --quiet --config-file ./cypress.json",
    "test:unit": "jest --coverage --coverageDirectory ./.nyc_output/",
    "test:unit:watch": "npm run test:unit -- --watch --updateSnapshot",
    "posttest:unit": "mv ./.nyc_output/coverage-final.json ./.nyc_output/coverage-jest.json",
    "pretest": "npm run clean && npm run build",
    "test:only": "npm run test:unit && npm run test:client && npm run test:cypress",
    "test": "npm run test:only",
    "posttest": "nyc merge ./.nyc_output/ ./.nyc_output/coverage-final.json && nyc report --reporter=lcov --reporter=text --reporter=html",
    "postinstall": "cd ./client/ && npm install && cd ../server/ && npm install"
  },
  "nyc": {
    "sourceMap": true
  },
  "activationEvents": [
    "onLanguage:xml",
    "onCommand:openstax.showPreviewToSide",
    "onCommand:openstax.showTocEditor",
    "onCommand:openstax.showImageManager",
    "onCommand:openstax.pushContent",
    "onCommand:openstax.tagContent",
    "onView:tocTrees",
    "onCommand:openstax.validateContent"
  ],
  "contributes": {
    "commands": [
      {
        "command": "openstax.showPreviewToSide",
        "title": "Show Preview/Visual Editor",
        "category": "Openstax",
        "icon": "$(preview)"
      },
      {
        "command": "openstax.showTocEditor",
        "title": "Show ToC Editor",
        "category": "Openstax"
      },
      {
        "command": "openstax.pushContent",
        "title": "Push Content",
        "category": "Openstax"
      },
      {
        "command": "openstax.tagContent",
        "title": "Tag Content",
        "category": "Openstax"
      },
      {
        "command": "openstax.toggleTocTreesFiltering",
        "title": "Toggle ToC Filtering",
        "category": "Openstax",
        "icon": "$(filter)"
      },
      {
        "command": "openstax.validateContent",
        "title": "Validate Content",
        "category": "Openstax"
      }
    ],
    "viewsContainers": {
      "activitybar": [
        {
          "id": "openstax",
          "title": "Openstax",
          "icon": "openstax-logo.svg"
        }
      ]
    },
    "views": {
      "openstax": [
        {
          "id": "openstax-controls",
          "name": "Controls"
        },
        {
          "id": "tocTrees",
          "name": "ToC Trees"
        }
      ]
    },
    "viewsWelcome": [
      {
        "view": "openstax-controls",
<<<<<<< HEAD
        "contents": "[Open ToC Editor](command:openstax.showTocEditor)\n[Push Content](command:openstax.pushContent)\n[Tag Content](command:openstax.tagContent)\n[View Git History](command:git.viewHistory)\n[Validate Content](command:openstax.validateContent)"
=======
        "contents": "[Open ToC Editor](command:openstax.showTocEditor)\n[Push Content](command:openstax.pushContent)\n[Tag Content](command:openstax.tagContent)"
>>>>>>> cc4dd210
      }
    ],
    "menus": {
      "editor/title": [
        {
          "command": "openstax.showPreviewToSide",
          "when": "editorLangId == xml && !notebookEditorFocused",
          "group": "navigation"
        }
      ],
      "explorer/context": [
        {
          "command": "openstax.showPreviewToSide",
          "when": "editorLangId == xml",
          "group": "navigation"
        }
      ],
      "editor/title/context": [
        {
          "command": "openstax.showPreviewToSide",
          "when": "editorLangId == xml",
          "group": "1_open"
        }
      ],
      "commandPalette": [
        {
          "command": "openstax.showPreviewToSide",
          "when": "editorLangId == xml && !notebookEditorFocused",
          "group": "navigation"
        }
      ],
      "view/title": [
        {
          "command": "openstax.toggleTocTreesFiltering",
          "when": "view == tocTrees",
          "group": "navigation"
        }
      ]
    },
    "keybindings": [
      {
        "command": "openstax.showPreviewToSide",
        "key": "shift+ctrl+v",
        "mac": "shift+cmd+v",
        "when": "editorLangId == xml && !notebookEditorFocused"
      }
    ],
    "configuration": {
      "type": "object",
      "title": "CNXML extension configuration",
      "properties": {
        "languageServerCnxml.trace.server": {
          "scope": "window",
          "type": "string",
          "enum": [
            "off",
            "messages",
            "verbose"
          ],
          "default": "off",
          "description": "Traces the communication between VS Code and the language server."
        }
      }
    }
  },
  "extensionDependencies": [
    "redhat.vscode-xml",
    "vscode.git"
  ],
  "devDependencies": {
    "@babel/cli": "^7.17.0",
    "@babel/plugin-transform-react-jsx": "^7.16.7",
    "@cypress/code-coverage": "^3.9.12",
    "@cypress/snapshot": "^2.1.7",
    "@fluffy-spoon/substitute": "^1.208.0",
    "@types/chai": "^4.3.0",
    "@types/fs-extra": "^9.0.13",
    "@types/mocha": "^9.1.0",
    "@types/mock-fs": "^4.13.1",
    "@types/sinon": "^10.0.11",
    "@typescript-eslint/eslint-plugin": "^4.33.0",
    "babel-loader": "^8.2.3",
    "copy-webpack-plugin": "^10.2.4",
    "css-loader": "^6.6.0",
    "cypress": "^9.4.1",
    "eslint": "^7.32.0",
    "eslint-config-standard-with-typescript": "^21.0.1",
    "eslint-plugin-import": "^2.25.4",
    "eslint-plugin-json-format": "^2.0.1",
    "eslint-plugin-node": "^11.1.0",
    "eslint-plugin-promise": "^5.2.0",
    "expect": "^27.5.1",
    "fs-extra": "^10.0.0",
    "jest": "^27.5.1",
    "less": "^4.1.2",
    "less-loader": "^10.2.0",
    "mock-fs": "^5.1.2",
    "node-loader": "^2.0.0",
    "nyc": "^15.1.0",
    "sinon": "^13.0.1",
    "source-map-support": "^0.5.21",
    "style-loader": "^3.3.1",
    "ts-jest": "^27.1.3",
    "ts-loader": "^9.2.6",
    "ts-mockito": "^2.6.1",
    "typescript": "^4.5.5",
    "vsce": "^2.6.7",
    "vscode-languageclient": "^7.0.0",
    "vscode-languageserver": "^7.0.0",
    "webpack": "^5.68.0",
    "webpack-cli": "^4.9.2"
  }
}<|MERGE_RESOLUTION|>--- conflicted
+++ resolved
@@ -115,11 +115,7 @@
     "viewsWelcome": [
       {
         "view": "openstax-controls",
-<<<<<<< HEAD
-        "contents": "[Open ToC Editor](command:openstax.showTocEditor)\n[Push Content](command:openstax.pushContent)\n[Tag Content](command:openstax.tagContent)\n[View Git History](command:git.viewHistory)\n[Validate Content](command:openstax.validateContent)"
-=======
-        "contents": "[Open ToC Editor](command:openstax.showTocEditor)\n[Push Content](command:openstax.pushContent)\n[Tag Content](command:openstax.tagContent)"
->>>>>>> cc4dd210
+        "contents": "[Open ToC Editor](command:openstax.showTocEditor)\n[Push Content](command:openstax.pushContent)\n[Tag Content](command:openstax.tagContent)\n[Validate Content](command:openstax.validateContent)"
       }
     ],
     "menus": {
