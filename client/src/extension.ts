--- conflicted
+++ resolved
@@ -16,7 +16,7 @@
 }
 let client: LanguageClient
 
-const defaultLocationByType: {[key in PanelType]: vscode.ViewColumn} = {
+const defaultLocationByType: { [key in PanelType]: vscode.ViewColumn } = {
   [PanelType.TOC_EDITOR]: vscode.ViewColumn.One,
   [PanelType.IMAGE_UPLOAD]: vscode.ViewColumn.One,
   [PanelType.CNXML_PREVIEW]: vscode.ViewColumn.Two
@@ -29,7 +29,7 @@
   }
 }
 
-export const createLazyPanelOpener = (activationByType: {[key in PanelType]: any}) => (type: PanelType, hardRefocus: boolean) => {
+export const createLazyPanelOpener = (activationByType: { [key in PanelType]: any }) => (type: PanelType, hardRefocus: boolean) => {
   return (...args: any[]) => {
     if (activePanelsByType[type] != null) {
       const activePanel = expect(activePanelsByType[type], `Could not find panel type '${type}'`)
@@ -65,14 +65,6 @@
     [PanelType.IMAGE_UPLOAD]: ensureCatch(showImageUpload(PanelType.IMAGE_UPLOAD, resourceRootDir, activePanelsByType)),
     [PanelType.CNXML_PREVIEW]: ensureCatch(showCnxmlPreview(PanelType.CNXML_PREVIEW, resourceRootDir, activePanelsByType))
   }
-<<<<<<< HEAD
-  const defaultLocationByType: { [key in PanelType]: vscode.ViewColumn } = {
-    [PanelType.TOC_EDITOR]: vscode.ViewColumn.One,
-    [PanelType.IMAGE_UPLOAD]: vscode.ViewColumn.One,
-    [PanelType.CNXML_PREVIEW]: vscode.ViewColumn.Two
-  }
-=======
->>>>>>> 73200cb4
 
   const lazilyFocusOrOpenPanelOfType = createLazyPanelOpener(activationByType)
 
