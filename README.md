# VSCode Extension to edit textbooks [in gitpod](https://gitpod.io/from-referrer/)
[![Coverage Status](https://img.shields.io/codecov/c/github/openstax/poet.svg)](https://codecov.io/gh/openstax/poet)
[![Gitpod ready-to-code](https://img.shields.io/badge/Gitpod-ready--to--code-blue?logo=gitpod)](https://gitpod.io/from-referrer/)

![installing and enabling the preview](./editor.gif)

## Dev instructions
1. open this directory in VSCode.
1. Run `npm install`
1. Run `npm run watch:webpack` (this will continue running / recompiling as you make changes)
1. Launch the "Run Extension" task
1. Open an XML file
1. Click the Show Preview button on the top-right of the editor
    - If you do not see it that is because it is invisible because we have not created an icon. Open a Markdown file, take note of where the icon is, and then click in the same area when viewing the CNXML file

For debugging, open the webview developer tools by opening the command pallete and selecting `Developer: Open Webview Developer Tools`. This will allow you to inspect the webview contents. **Note:** It can only be opened when the webview is open.

### Running Tests

<<<<<<< HEAD
=======
#### Client Tests

>>>>>>> b35abc4b
The tests for client require running the `npm run build` script beforehand. The client tests can be run via command line as follows:

```bash
$ npm install
$ npm run build
$ npm run test:client
```

The Language Server tests do not require building beforehand. To run them:

```bash
$ npm run test:server

# To automatically re-build and re-run only the tests affected by the change
$ npm run test:server:watch
```

If you use the launch configuration to invoke the client tests from VS Code, the `build` will be run automatically.

#### Language Server Tests

The Language Server tests do not require building beforehand. To run them:

```bash
$ npm run test:server

# To automatically re-build and re-run only the tests affected by the change
$ npm run test:server:watch
```

Additionally, you can step through the server tests by setting a breakpoint in VSCode and launching the ["Language Server Tests"](./launch.json) in the Debugging panel.


## Enabling the Code editor for Gitpod

Go to your [settings](https://gitpod.io/settings/) view and select "Enable Feature Preview". Then, you can choose Code as your Default IDE (or switch back to Theia). The change will be reflected in any new workspace you create.

## How to create the .vsix extension for Theia or gitpod

1. Update the version in `package.json` if desired (e.g. to associate with an issue, `0.0.0-dev-cnx1234`)
1. `npm run build:production`

## How to upload the .vsix extension to gitpod (Code editor)

If you are using the Code editor, the manual package update steps are:

1. Upload the `.vsix` file to your workspace
1. Right click on the uploaded file, and select "Install Extension VSIX"
1. If prompted to do so, reload the browser
1. Delete the package file from your workspace

## Activating the extension

Currently our extension will activate when it detects an XML file. If it doesn't exist already, you can populate the following in your `settings.json` to associate `.cnxml` files as XML:

```json
{
    "files.associations": {
        "*.cnxml": "xml"
    }
}
```

In a Theia editor, this file should be `.theia/settings.json` in your workspace, and for VS code it should be `.vscode/settings.json`. Once set, you can open any CNXML file and the extension should load.

## Diagram of POET server/client/webview communication

![poet-communication](./docs/poet-communication.png)
[Link to Diagram](https://sequencediagram.org/index.html#initialData=C4S2BsFMAIAUHkCiAVaBhA9gWywVwHYgDGAhqBvgFCUlHAYBO0AqgM6QOUAOJDoRIHvmDQARADEQUaAGUAnq2CQso6CVbRxM7r36CSwsQBkDAc1wlTMGRwBuHVetl2OOvsX2HRRmbHTgQSGEAekQADyV8VhAKaAAJDEVHDQTFNz0hEVEAdUgAI1tAgHdg5AZISELIIuT0ClZcLFdKfAwlaAx7JjYOAC5oAEE0ZABJADUB0fgAOUoehgBaAD4l1OB+2lBbMhhICKDoiho6EG32tco15ZsGLt6QQmBjrZ3nW9cbruWtfoDFaDyBAAJtIwMpWM9Tq8tJQtAtri4GP1AfgQTAwVgIUDIJsoe0YZ8OPDVol1tByiQgXJKNjcWcYBdKOAMBguGpWHJ8ERoNsAkCyDF8NAAGaMaA4ogACwBwNBSiwlFZIhAwugrREpClkCBlEJiyWP2gVhEKLR0Ax0CIFEiwAhdOh2jhCPeSJlqLlykt1qCtppEpe+O0QR16pgnQ4bzuPJIfNeBiBltoksgusRyxJin6vJA-PIQqBIEsrUUxCx-rx1kRlGD1FDHS6LHYrvgsEQ0xG0wA4tBsogAEJjEaIbJzJvptb9VlBaBFfJVErAcqVYqQ+nxUk0cAiSXx1g7gDWKauS0wUUafUtFKUq9ep4aTU4x7v59d7FR0ElwCw4Eoz4fywnaBmUpbUABpyUgABHXBIH+B4wELcBoFzEg-Xtdo-1cY89WRWV0XwUUIOg2CniVc1VXVRMtR1PVvhkfpjTdM0LStYQfTtE41xhJ0lhwpiPSwL02OEMt0JgGEa1ogDSVw918NFS5SXTTDXXg0AY2QshUMgcB2HNfAACtIBOI4n3qF9+iIK8UzEuozwfRUuCeMz7IvN8E0-b8ZzAaVgILfBTGgJpWFYSwUxrbDEVk5iCIwIiYLSMiVTVNoqOTGi0wNeijUgE08PNeUhJtDiA3Ex0ZGJPjTQEor2LQziHWrVFUxdYlAOq+SMEUxRlhU-p3I-L8kKKHz9KMuhtX0hCNJQ+rSvXNJaQajDzIcmsWjaMMG3mfpEAAERGUYu0GaY9ugDtkEQAAlIYplmGMREKEgRVwcBwAWVgMFwBgiF2At6AYcC2mTJg9kiQ58CBpgC3KOgRQ0XEjnmdNDSwDAC2FQINCKMhqJFKRwt0mAnrgJBUFnAoV2RlY+v0pQGE2EqKzs+9XBU8cZPiki1BMqglvmlSb3ODdjyy-o0YxrGZ1x9L8agObmYuGtbO4iqVkA0UGBxhgdX55mYVsi5Rb4zXtZ1Wy9UocpVXDJg+PUTluWzXNBRFMUJWlEhhWFYylATDqCuUBW10t0XaYaUwrH+a3yj3YPXguWzBfZ9XOfKYj-lafAPuAGMYFmvW10Fw2N2t+sI3a-KHkI9OEucpSadWi8uFJEVY+lAvyzXC4gA)

## Developing / Debugging with the language server

Our extension incorporates a language server which can be debugged using:

* Debug / console messages which get displayed in the editor after being passed to the extension over the language server protocol
* Collecting and analyzing traces of the language server protocol communication between the extension and language server (refer to the [LSP specification](https://microsoft.github.io/language-server-protocol/specifications/specification-current/))
* Debugging in a local VS code environment by attaching to the language server, setting breakpoints, etc.

### Language server console messages

The language server code can be instrumented with `connection.console.log()` to send logging / debug output to the extension. This information can be inspected by opening the Output window labeled "CNXML Language Server" once the extension is activated. This works when running the extension in a local VS Code debug environment or on gitpod.

### LSP traces

The `vscode-languageclient` library supports generating traces of the language server protocol communication between the extension and language server. By default, this output is disabled. It can be enabled in any environment by adding the following to the `settings.json` configuration where the extension is running (e.g. in a gitpod workspace or the workspace opened in a local extension session):

```json
"languageServerCnxml.trace.server": "verbose"
```

The trace data is then added to the Output window labeled "CNXML Language Server". It can be visualized using the [language-server-protocol-inspector](https://github.com/Microsoft/language-server-protocol-inspector). The following steps assume:

1. You have copied the output data into a local `trace.log` file
2. You are using node <= 10 (more recent versions of node seem to be problematic)

```bash
$ git clone https://github.com/Microsoft/language-server-protocol-inspector
$ cd language-server-protocol-inspector/lsp-inspector
$ yarn
$ yarn serve
```

You can then open `http://localhost:8082/` in your browser, upload your `trace.log` file, and select it to view the visualized / parsed output.

### Debugging language server code with VS Code

There is a launch configuration to attach to the language server which can be used during local development. Since the language server is launched by the extension itself, the following sequence of steps should be used:

1. Execute "Run Extension" from the Run view
1. Once the extension is launched, execute "Attach to Language Server" from the Run view

You can now set breakpoints, etc. in the server source code.

## Releasing the extension to open-vsx.org

[This Concourse Pipeline](https://github.com/openstax/concourse-pipelines/tree/master/release-poet) uploads to https://open-vsx.org/extension/openstax/editor whenever a new tag is created on this repository.

## Generating XSD schema files

The CNXML schema validation in the extension is performed using XSD files generated using the RelaxNG schema files in the `poet-schema` branch of the [cnxml repo](https://github.com/openstax/cnxml). The XSD files can be regenerated using [jing-trang](https://github.com/relaxng/jing-trang.git). You can clone that repo and follow the instructions to build `trang.jar` and `jing.jar`. The following steps assume:

* You have the `jing-trang` repo cloned as a peer of this repo and successfully built the JAR files there (you can otherwise simply modify the paths as necessary for your environment)
* You have the `cnmxl` repo cloned as a peer of this repo

```bash
$ git -C ../cnxml checkout poet-schema
$ java -jar ../jing-trang/build/jing.jar -s ../cnxml/cnxml/xml/poet/schema/rng/poet-jing.rng > poet-simplified.rng
$ java -jar ../jing-trang/build/trang.jar -I rng -O xsd poet-simplified.rng client/static/xsd/mathml.xsd
$ patch -p1 < client/static/xsd/trang.patch
$ rm poet-simplified.rng
```<|MERGE_RESOLUTION|>--- conflicted
+++ resolved
@@ -17,11 +17,8 @@
 
 ### Running Tests
 
-<<<<<<< HEAD
-=======
 #### Client Tests
 
->>>>>>> b35abc4b
 The tests for client require running the `npm run build` script beforehand. The client tests can be run via command line as follows:
 
 ```bash
