---
name: tests
on:
  pull_request:
  push:
    branches:
      - main
  schedule:
    - cron: '0 0 * * 0' # weekly
jobs:
  tests:
    timeout-minutes: 30
    runs-on: ubuntu-18.04
    steps:
      - uses: actions/checkout@v2
        with:
          fetch-depth: 2
      - uses: actions/setup-node@v2
        with:
          node-version: '14'
      - name: Setup
        run: |
          npm install
      - name: Test
        run: |
          xvfb-run -a npm run test
      - name: Upload Code Coverage
        uses: codecov/codecov-action@v1
<<<<<<< HEAD
=======
        with:
          gcov_path_exclude: client/src/test/**/*
      - name: Lint
        run: |
          npm run lint
>>>>>>> 1cdc51ef
      - name: Build Extension
        run: |
          case "$GITHUB_EVENT_NAME" in
            push)
              VERSION_VALUE=${GITHUB_SHA:0:7};;
            pull_request)
              VERSION_VALUE=$(jq --raw-output .pull_request.number "$GITHUB_EVENT_PATH");;
            *)
              VERSION_VALUE="unknown";;
          esac
          echo $VERSION_VALUE
          sed -Ei 's/("version": ")(.+)(",)$/\1\2-'$VERSION_VALUE'\3/' package.json
          npm run build:production
      - name: Upload Extention
        uses: actions/upload-artifact@v2
        with:
          name: editor-extension
          path: editor-*.vsix
      - name: Lint
        run: |
          npm run lint<|MERGE_RESOLUTION|>--- conflicted
+++ resolved
@@ -26,14 +26,8 @@
           xvfb-run -a npm run test
       - name: Upload Code Coverage
         uses: codecov/codecov-action@v1
-<<<<<<< HEAD
-=======
         with:
           gcov_path_exclude: client/src/test/**/*
-      - name: Lint
-        run: |
-          npm run lint
->>>>>>> 1cdc51ef
       - name: Build Extension
         run: |
           case "$GITHUB_EVENT_NAME" in
