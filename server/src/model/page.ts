--- conflicted
+++ resolved
@@ -1,15 +1,9 @@
 import I from 'immutable'
 import * as Quarx from 'quarx'
-<<<<<<< HEAD
 import { Opt, Position, PathKind, WithRange, textWithRange, select, selectOne, calculateElementPositions, expectValue, HasRange, NOWHERE, join, equalsOpt, equalsWithRange, tripleEq, TocNodeKind, Range } from './utils'
 import { Fileish, ILoadable, ValidationCheck } from './fileish'
-import { ImageNode } from './image'
+import { ResourceNode } from './resource'
 import { TocNodeWithRange } from './book'
-=======
-import { Opt, Position, PathKind, WithRange, textWithRange, select, selectOne, calculateElementPositions, expectValue, HasRange, NOWHERE, join, equalsOpt, equalsWithRange, tripleEq } from './utils'
-import { Fileish, ValidationCheck } from './fileish'
-import { ResourceNode } from './resource'
->>>>>>> 12e33c02
 
 enum ResourceLinkKind {
   Image,
@@ -203,7 +197,6 @@
     const preloadTheBundle = this.bundle.isLoaded ? [] : [this.bundle]
     return [
       {
-<<<<<<< HEAD
         message: PageValidationKind.MISSING_INTRO,
         nodesToLoad: I.Set<ILoadable>(preloadTheBundle),
         fn: () => {
@@ -233,14 +226,9 @@
         }
       },
       {
-        message: PageValidationKind.MISSING_IMAGE,
-        nodesToLoad: imageLinks.map(l => l.image),
-        fn: () => imageLinks.filter(img => !img.image.exists).map(l => l.range)
-=======
         message: PageValidationKind.MISSING_RESOURCE,
         nodesToLoad: resourceLinks.map(l => l.target),
         fn: () => resourceLinks.filter(img => !img.target.exists).map(l => l.range)
->>>>>>> 12e33c02
       },
       {
         message: PageValidationKind.MISSING_TARGET,
@@ -282,12 +270,8 @@
 }
 
 export enum PageValidationKind {
-<<<<<<< HEAD
   MISSING_INTRO = 'class="introduction" missing',
-  MISSING_IMAGE = 'Image file does not exist',
-=======
   MISSING_RESOURCE = 'Target resource file does not exist',
->>>>>>> 12e33c02
   MISSING_TARGET = 'Link target does not exist',
   MALFORMED_UUID = 'Malformed UUID',
   DUPLICATE_UUID = 'Duplicate Page/Module UUID',
