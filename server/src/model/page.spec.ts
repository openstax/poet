import expect from 'expect'
import Immutable from 'immutable'
import * as path from 'path'
<<<<<<< HEAD
import { ValidationKind } from './fileish'
import { ELEMENT_TO_PREFIX, exerciseTagToUrl, EXERCISE_TAG_PREFIX_CONTEXT_ELEMENT_ID, EXERCISE_TAG_PREFIX_CONTEXT_PAGE_UUID, LINKED_EXERCISE_PREFIX_NICK_URL, LINKED_EXERCISE_PREFIX_TAG_URL, PageNode, PageValidationKind, UNTITLED_FILE } from './page'
import { expectErrors, first, FS_PATH_HELPER, makeBundle } from './util.spec'
=======
import { ELEMENT_TO_PREFIX, PageNode, PageValidationKind, UNTITLED_FILE } from './page'
import { expectErrors, first, FS_PATH_HELPER, makeBundle, pageMaker } from './spec-helpers.spec'
>>>>>>> 45904dc5

describe('Page', () => {
  let page = null as unknown as PageNode
  beforeEach(() => {
    page = new PageNode(makeBundle(), FS_PATH_HELPER, '/some/path/filename')
  })
  it('can return a title before being loaded', () => {
    const quickTitle = 'quick title'
    expect(page.isLoaded).toBe(false)
    const title = page.title(() => `a regexp reads this string so it does not have to be XML <title>${quickTitle}</title>.`)
    expect(title).toBe(quickTitle)
    expect(page.isLoaded).toBe(false)
  })
  it('falls back if the quick-title did not find a title', () => {
    const quickTitle = 'quick title'
    expect(page.isLoaded).toBe(false)
    let title = page.title(() => 'no title element to be seen in this contents')
    expect(title).toBe(UNTITLED_FILE)
    title = page.title(() => `<title>${quickTitle}</title>`)
    expect(title).toBe(quickTitle)
    title = page.title(() => 'Just an opening <title>but no closing tag')
    expect(title).toBe(UNTITLED_FILE)
    expect(page.isLoaded).toBe(false)
  })
  it('sets Untitled when there is no title element in the CNXML', () => {
    page.load(pageMaker({ title: null }))
    expect(page.optTitle).toBe(UNTITLED_FILE)
  })
  it('errors if there are two uuid elements (or any element that should occur exactly once in the doc)', () => {
    expect(() => page.load(pageMaker({ uuid: 'little bobby drop tables</md:uuid><md:uuid>injection is fun' })))
      .toThrow("Expected one but found 2 results that match '//md:uuid'")
  })
})

<<<<<<< HEAD
export interface PageInfo {
  uuid?: string
  title?: string | null // null means omit the whole element
  elementIds?: string[]
  imageHrefs?: string[]
  pageLinks?: Array<{targetPage?: string, targetId?: string, url?: string}>
  extraCnxml?: string
}
export function pageMaker(info: PageInfo) {
  const i = {
    title: info.title !== undefined ? info.title : 'TestTitle',
    uuid: info.uuid !== undefined ? info.uuid : '00000000-0000-4000-0000-000000000000',
    elementIds: info.elementIds !== undefined ? info.elementIds : [],
    imageHrefs: info.imageHrefs !== undefined ? info.imageHrefs : [],
    pageLinks: info.pageLinks !== undefined ? info.pageLinks.map(({ targetPage, targetId, url }) => ({ targetPage, targetId, url })) : [],
    extraCnxml: info.extraCnxml !== undefined ? info.extraCnxml : ''
  }
  const titleElement = i.title === null ? '' : `<title>${i.title}</title>`
  return `<document xmlns="http://cnx.rice.edu/cnxml">
  ${titleElement}
  <metadata xmlns:md="http://cnx.rice.edu/mdml">
    <md:uuid>${i.uuid}</md:uuid>
  </metadata>
  <content>
${i.imageHrefs.map(href => `    <image src="${href}"/>`).join('\n')}
${i.pageLinks.map(({ targetPage, targetId, url }) => `    <link document="${targetPage ?? ''}" target-id="${targetId ?? ''}" url="${url ?? ''}"/>`).join('\n')}
${i.elementIds.map(id => `<para id="${id}"/>`).join('\n')}
${i.extraCnxml}
  </content>
</document>`
}

function expectPageErrors(expectedErrors: ValidationKind[], info: PageInfo, page?: PageNode) {
  if (page === undefined) {
    const bundle = makeBundle()
    page = bundle.allPages.getOrAdd('somepage/filename')
  }
  page.load(pageMaker(info))
  expectErrors(page, expectedErrors)
}

=======
>>>>>>> 45904dc5
describe('Page validations', () => {
  it(PageValidationKind.MISSING_RESOURCE.title, () => {
    const bundle = makeBundle()
    const page = bundle.allPages.getOrAdd('somepage/filename')
    const image = bundle.allResources.getOrAdd('someimage')
    const info = { imageHrefs: [path.relative(path.dirname(page.absPath), image.absPath)] }
    page.load(pageMaker(info))
    // Verify the image needs to be loaded
    expect(image.isLoaded).toBe(false)
    expect(first(page.validationErrors.nodesToLoad)).toBe(image)
    // At first the image does not exist:
    image.load(undefined)
    expect(first(page.validationErrors.errors).kind).toBe(PageValidationKind.MISSING_RESOURCE)
    // And then it does:
    image.load('somebits')
    expect(page.validationErrors.errors.size).toBe(0)
  })
  it(`${PageValidationKind.MISSING_RESOURCE.title} (iframe)`, () => {
    expectPageErrors([], {
      extraCnxml: `
        <iframe src="https://openstax.org"/>
        <iframe src="http://openstax.org"/>
    `
    })

    const bundle = makeBundle()
    const missingIframe = bundle.allResources.getOrAdd('somepage/invalid-path-to-interactive')
    missingIframe.load(undefined)

    expectPageErrors([PageValidationKind.MISSING_RESOURCE], {
      extraCnxml: '<iframe src="./invalid-path-to-interactive"/>'
    }, bundle.allPages.getOrAdd('somepage/filename'))
  })
  it(PageValidationKind.MISSING_TARGET.title, () => {
    const bundle = makeBundle()
    const page = bundle.allPages.getOrAdd('modules/m123/index.cnxml')
    const target = bundle.allPages.getOrAdd('modules/m234/index.cnxml')

    // Url (always ok)
    expectPageErrors([], { pageLinks: [{ url: 'https://openstax.org' }] })

    // Local id that does not exist
    expectPageErrors([PageValidationKind.MISSING_TARGET], {
      pageLinks: [{ targetId: 'nonexistentid' }]
    })

    // Local id that does exist
    expectPageErrors([], { elementIds: ['elementId1'], pageLinks: [{ targetId: 'elementId1' }] })

    page.load(pageMaker({ pageLinks: [{ targetPage: 'm234' }] }))
    // Verify the target needs to be loaded
    expect(target.isLoaded).toBe(false)
    expect(first(page.validationErrors.nodesToLoad)).toBe(target)

    // At first the target does not exist:
    target.load(undefined)
    expect(first(page.validationErrors.errors).kind).toBe(PageValidationKind.MISSING_TARGET)
    // And then it does:
    target.load(pageMaker({ uuid: '11111111-1111-4111-1111-111111111111' }))
    expect(page.validationErrors.errors.size).toBe(0)

    // Target with target-id
    target.load(pageMaker({ uuid: '11111111-1111-4111-1111-111111111111', elementIds: ['elementId1'] }))
    page.load(pageMaker({ pageLinks: [{ targetPage: 'm234', targetId: 'nonexistentId' }] }))
    expect(page.validationErrors.errors.size).toBe(1)
    page.load(pageMaker({ pageLinks: [{ targetPage: 'm234', targetId: 'elementId1' }] }))
    expect(page.validationErrors.errors.size).toBe(0)

    expectPageErrors([PageValidationKind.MISSING_TARGET], {
      pageLinks: [{ url: '#anywhere' }]
    })
  })
  it(PageValidationKind.MALFORMED_UUID.title, () => {
    expectPageErrors([PageValidationKind.MALFORMED_UUID], { uuid: 'invalid-uuid-value' })
  })
  it(PageValidationKind.DUPLICATE_UUID.title, () => {
    const bundle = makeBundle()
    const page1 = bundle.allPages.getOrAdd('somepage/filename')
    const page2 = bundle.allPages.getOrAdd('somepage2/filename2')
    const info = { /* defaults */ }
    page1.load(pageMaker(info))
    page2.load(pageMaker(info))
    expectErrors(page1, [PageValidationKind.DUPLICATE_UUID])
    expectErrors(page2, [PageValidationKind.DUPLICATE_UUID])
  })
  it('Reports multiple validation errors', () => {
    expectPageErrors([PageValidationKind.MALFORMED_UUID, PageValidationKind.MISSING_TARGET], {
      uuid: 'malformed-uuid', pageLinks: [{ targetId: 'nonexistent' }]
    })
  })
  it(PageValidationKind.MISSING_ID.title, () => {
    const elementsThatRequireId = Array.from(ELEMENT_TO_PREFIX.keys()).map(tagName => `<${tagName}/>`)
    const expectedErrors = Array.from(ELEMENT_TO_PREFIX.keys()).map(_ => PageValidationKind.MISSING_ID)
    expectPageErrors(expectedErrors, {
      extraCnxml: elementsThatRequireId.join('')
    })
  })
  it(`${PageValidationKind.MISSING_ID.title} Terms inside a definition are ignored`, () => {
    expectPageErrors([], {
      extraCnxml: '<definition id="test"><term>No id here is okay</term></definition>'
    })
  })
  it(PageValidationKind.EXERCISE_MISSING.title, () => {
    expectPageErrors([PageValidationKind.EXERCISE_MISSING], {
      pageLinks: [{ url: `${LINKED_EXERCISE_PREFIX_TAG_URL}ex1234` }]
    })
  })
  it(`${PageValidationKind.EXERCISE_MISSING.title} for a nickname`, () => {
    expectPageErrors([PageValidationKind.EXERCISE_MISSING], {
      pageLinks: [{ url: `${LINKED_EXERCISE_PREFIX_NICK_URL}ex1234` }]
    })
  })

  function buildPageWithExerciseLink(exTag: string, uuid?: string, bundle = makeBundle()) {
    const page = bundle.allPages.getOrAdd('somepage/filename')
    page.load(pageMaker({
      uuid,
      pageLinks: [{ url: `${LINKED_EXERCISE_PREFIX_TAG_URL}${exTag}` }]
    }))
    expect(page.exerciseURLs.size).toBe(1)
    expect(page.exerciseURLs.first()).toEqual(exerciseTagToUrl(exTag))
    return page
  }
  it(PageValidationKind.EXERCISE_COUNT_ZERO.title, () => {
    const exTag = 'ex1234'
    const page = buildPageWithExerciseLink(exTag)
    page.setExerciseCache(Immutable.Map([[page.exerciseURLs.first(), { items: [] }]]))
    expectErrors(page, [PageValidationKind.EXERCISE_COUNT_ZERO])
  })
  it(PageValidationKind.EXERCISE_COUNT_TOO_MANY.title, () => {
    const exTag = 'ex1234'
    const page = buildPageWithExerciseLink(exTag)
    const exerciseJSON = { tags: [] }
    page.setExerciseCache(Immutable.Map([[page.exerciseURLs.first(), {
      items: [
        exerciseJSON,
        exerciseJSON
      ]
    }]]))
    expectErrors(page, [PageValidationKind.EXERCISE_COUNT_TOO_MANY])
  })
  it(PageValidationKind.EXERCISE_NO_PAGES.title, () => {
    const exTag = 'ex1234'
    const page = buildPageWithExerciseLink(exTag)
    page.setExerciseCache(Immutable.Map([[page.exerciseURLs.first(), {
      items: [{ tags: [`${EXERCISE_TAG_PREFIX_CONTEXT_PAGE_UUID}:uuid-that-is-not-in-our-bundle`] }]
    }]]))
    expectErrors(page, [PageValidationKind.EXERCISE_NO_PAGES])
  })
  it(PageValidationKind.EXERCISE_PAGE_MISSING_FEATURE.title, () => {
    const exTag = 'ex1234'
    const uuid = '88888888-8888-4888-8888-888888888888'
    const bundle = makeBundle()
    const page = buildPageWithExerciseLink(exTag, uuid, bundle)
    expect(bundle.allPages.all.filter(p => !p.isLoaded).toArray()).toEqual([])
    page.setExerciseCache(Immutable.Map([[page.exerciseURLs.first(), {
      items: [{
        // Exercise JSON
        tags: [
          `${EXERCISE_TAG_PREFIX_CONTEXT_PAGE_UUID}:${uuid}`,
          `${EXERCISE_TAG_PREFIX_CONTEXT_ELEMENT_ID}:element-id-that-is-not-in-the-target-page-which-is-our-page`
        ]
      }]
    }]]))
    expectErrors(page, [PageValidationKind.EXERCISE_PAGE_MISSING_FEATURE])
  })
  it(PageValidationKind.EXERCISE_MISSING_TARGET_FEATURE.title, () => {
    const exTag = 'ex1234'
    const uuid = '88888888-8888-4888-8888-888888888888'
    const otherUUID = '77777777-7777-4777-7777-777777777777'
    const bundle = makeBundle()
    const page = buildPageWithExerciseLink(exTag, uuid, bundle)
    const otherPage = bundle.allPages.getOrAdd('someother/path')
    otherPage.load(pageMaker({ uuid: otherUUID }))
    page.setExerciseCache(Immutable.Map([[page.exerciseURLs.first(), {
      items: [{
        // Exercise JSON
        tags: [
          `${EXERCISE_TAG_PREFIX_CONTEXT_PAGE_UUID}:${otherUUID}`,
          `${EXERCISE_TAG_PREFIX_CONTEXT_ELEMENT_ID}:element-id-that-is-not-in-the-target-page-which-is-our-page`
        ]
      }]
    }]]))
    expectErrors(page, [PageValidationKind.EXERCISE_MISSING_TARGET_FEATURE])
  })
  it(`${PageValidationKind.EXERCISE_PAGE_MISSING_FEATURE.title}. Because the feature id is missing on the current page`, () => {
    const exTag = 'ex1234'
    const page = buildPageWithExerciseLink(exTag)
    page.setExerciseCache(Immutable.Map([[page.exerciseURLs.first(), {
      items: [{
        // Exercise JSON
        tags: [
          `${EXERCISE_TAG_PREFIX_CONTEXT_ELEMENT_ID}:element-id-that-is-not-in-our-page`
        ]
      }]
    }]]))
    expectErrors(page, [PageValidationKind.EXERCISE_PAGE_MISSING_FEATURE])
  })
})<|MERGE_RESOLUTION|>--- conflicted
+++ resolved
@@ -1,14 +1,9 @@
 import expect from 'expect'
 import Immutable from 'immutable'
 import * as path from 'path'
-<<<<<<< HEAD
 import { ValidationKind } from './fileish'
 import { ELEMENT_TO_PREFIX, exerciseTagToUrl, EXERCISE_TAG_PREFIX_CONTEXT_ELEMENT_ID, EXERCISE_TAG_PREFIX_CONTEXT_PAGE_UUID, LINKED_EXERCISE_PREFIX_NICK_URL, LINKED_EXERCISE_PREFIX_TAG_URL, PageNode, PageValidationKind, UNTITLED_FILE } from './page'
-import { expectErrors, first, FS_PATH_HELPER, makeBundle } from './util.spec'
-=======
-import { ELEMENT_TO_PREFIX, PageNode, PageValidationKind, UNTITLED_FILE } from './page'
-import { expectErrors, first, FS_PATH_HELPER, makeBundle, pageMaker } from './spec-helpers.spec'
->>>>>>> 45904dc5
+import { expectErrors, first, FS_PATH_HELPER, makeBundle, PageInfo, pageMaker } from './spec-helpers.spec'
 
 describe('Page', () => {
   let page = null as unknown as PageNode
@@ -43,39 +38,6 @@
   })
 })
 
-<<<<<<< HEAD
-export interface PageInfo {
-  uuid?: string
-  title?: string | null // null means omit the whole element
-  elementIds?: string[]
-  imageHrefs?: string[]
-  pageLinks?: Array<{targetPage?: string, targetId?: string, url?: string}>
-  extraCnxml?: string
-}
-export function pageMaker(info: PageInfo) {
-  const i = {
-    title: info.title !== undefined ? info.title : 'TestTitle',
-    uuid: info.uuid !== undefined ? info.uuid : '00000000-0000-4000-0000-000000000000',
-    elementIds: info.elementIds !== undefined ? info.elementIds : [],
-    imageHrefs: info.imageHrefs !== undefined ? info.imageHrefs : [],
-    pageLinks: info.pageLinks !== undefined ? info.pageLinks.map(({ targetPage, targetId, url }) => ({ targetPage, targetId, url })) : [],
-    extraCnxml: info.extraCnxml !== undefined ? info.extraCnxml : ''
-  }
-  const titleElement = i.title === null ? '' : `<title>${i.title}</title>`
-  return `<document xmlns="http://cnx.rice.edu/cnxml">
-  ${titleElement}
-  <metadata xmlns:md="http://cnx.rice.edu/mdml">
-    <md:uuid>${i.uuid}</md:uuid>
-  </metadata>
-  <content>
-${i.imageHrefs.map(href => `    <image src="${href}"/>`).join('\n')}
-${i.pageLinks.map(({ targetPage, targetId, url }) => `    <link document="${targetPage ?? ''}" target-id="${targetId ?? ''}" url="${url ?? ''}"/>`).join('\n')}
-${i.elementIds.map(id => `<para id="${id}"/>`).join('\n')}
-${i.extraCnxml}
-  </content>
-</document>`
-}
-
 function expectPageErrors(expectedErrors: ValidationKind[], info: PageInfo, page?: PageNode) {
   if (page === undefined) {
     const bundle = makeBundle()
@@ -85,8 +47,6 @@
   expectErrors(page, expectedErrors)
 }
 
-=======
->>>>>>> 45904dc5
 describe('Page validations', () => {
   it(PageValidationKind.MISSING_RESOURCE.title, () => {
     const bundle = makeBundle()
