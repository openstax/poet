--- conflicted
+++ resolved
@@ -72,15 +72,9 @@
 }
 
 describe('Page validations', () => {
-<<<<<<< HEAD
-  it(PageValidationKind.MISSING_IMAGE, () => {
+  it(PageValidationKind.MISSING_RESOURCE, () => {
     const bundle = loadSuccess(makeBundle())
     loadSuccess(first(bundle.books))
-
-=======
-  it(PageValidationKind.MISSING_RESOURCE, () => {
-    const bundle = makeBundle()
->>>>>>> 12e33c02
     const page = bundle.allPages.getOrAdd('somepage/filename')
     const image = bundle.allResources.getOrAdd('someimage')
     const info = { imageHrefs: [path.relative(path.dirname(page.absPath), image.absPath)] }
