--- conflicted
+++ resolved
@@ -53,19 +53,11 @@
       nodesToLoad.forEach(loadNode)
     } while (nodesToLoad.size > 0)
 
-<<<<<<< HEAD
     console.log('')
     console.log('This directory contains:')
     console.log('  Books:', bundle.allBooks.size)
     console.log('  Pages:', bundle.allPages.size)
-    console.log('  Images:', bundle.allImages.size)
-=======
-    console.error('')
-    console.error('This directory contains:')
-    console.error('  Books:', bundle.allBooks.size)
-    console.error('  Pages:', bundle.allPages.size)
-    console.error('  Images:', bundle.allResources.size)
->>>>>>> bb569ee6
+    console.log('  Images:', bundle.allResources.size)
 
     const validationErrors = bundle.allNodes.flatMap(n => n.validationErrors.errors)
     if (validationErrors.size > 0) {
